--- conflicted
+++ resolved
@@ -217,15 +217,9 @@
         new_arr = cv2.cvtColor(new_arr, cv2.COLOR_BGR2GRAY)
 
         c_array = np.zeros((len(cl.geometry.geoms), 4), dtype=float)
-<<<<<<< HEAD
-        for i, ll in enumerate(cl.geometry.geoms):
-            llll = list(ll.coords)
-            c_array[i] = [llll[0][0], llll[0][1], llll[-1][0], llll[-1][1]]
-=======
         for i, geom in enumerate(cl.geometry.geoms):
             cords = list(geom.coords)
             c_array[i] = [cords[0][0], cords[0][1], cords[-1][0], cords[-1][1]]
->>>>>>> 4b1053ab
 
         final_img = np.zeros(image_shape, dtype=np.uint8)
         for seg in c_array:
