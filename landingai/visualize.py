"""The landingai.visualize module contains functions to visualize the prediction results."""

import logging
<<<<<<< HEAD
import random
from typing import Any, Callable, Dict, List, Optional, Set, Tuple, Type, Union, cast
=======
import math
import random
from typing import Any, Callable, Dict, List, Optional, Tuple, Type, Union, cast
>>>>>>> ef9290a1
import cv2

import numpy as np
from PIL import Image, ImageDraw, ImageFont, ImageColor

from landingai.common import (
    ClassificationPrediction,
    ObjectDetectionPrediction,
    OcrPrediction,
    Prediction,
    SegmentationPrediction,
)

_LOGGER = logging.getLogger(__name__)


def overlay_predictions(
    predictions: List[Prediction],
    image: Union[np.ndarray, Image.Image],
    options: Optional[Dict[str, Any]] = None,
) -> Image.Image:
    """Overlay the prediction results on the input image and return the image with the overlay."""
    if len(predictions) == 0:
        _LOGGER.warning("No predictions to overlay, returning original image")
        return Image.fromarray(image)
    types = {type(pred) for pred in predictions}
    assert len(types) == 1, f"Expecting only one type of prediction, got {types}"
    pred_type = types.pop()
    overlay_func: Callable[
        [List[Prediction], Union[np.ndarray, Image.Image], Optional[Dict]], Image.Image
    ] = _OVERLAY_FUNC_MAP[pred_type]
    return overlay_func(predictions, image, options)


def overlay_ocr_predictions(
    predictions: List[OcrPrediction],
    image: Union[np.ndarray, Image.Image],
    options: Optional[Dict[str, Any]] = None,
) -> Image.Image:
    """Draw the predicted texts and boxes on the input image with a side-by-side view.

    Parameters
    ----------
    predictions
        A list of OcrPrediction, each of which contains the polygon and the predicted text and score.
    image
        The source image to draw the polygon on.
    options
        Options to customize the drawing. Currently, no options are supported.

    Returns
    -------
    Image
        The image with the polygon and text drawn.
    """
    if isinstance(image, np.ndarray):
        image = Image.fromarray(image)
    texts = [pred.text for pred in predictions]
    boxes = [pred.text_location for pred in predictions]
    h, w = image.height, image.width
    img_left = image.copy()
    img_right = np.ones((h, w, 3), dtype=np.uint8) * 255
    random.seed(0)
    draw_left = ImageDraw.Draw(img_left)
    for _, (box, txt) in enumerate(zip(boxes, texts)):
        color = (random.randint(0, 255), random.randint(0, 255), random.randint(0, 255))
        draw_left.polygon(box, fill=color)
        img_right_text = _draw_box_text((w, h), box, txt)
        pts = np.array(box, np.int32).reshape((-1, 1, 2))
        cv2.polylines(img_right_text, [pts], True, color, 1)
        img_right = cv2.bitwise_and(img_right, img_right_text)
    img_left = Image.blend(image, img_left, 0.5)
    img_show = Image.new("RGB", (w * 2, h), (255, 255, 255))
    img_show.paste(img_left, (0, 0, w, h))
    img_show.paste(Image.fromarray(img_right), (w, 0, w * 2, h))
    return img_show


def overlay_bboxes(
    predictions: List[ObjectDetectionPrediction],
    image: Union[np.ndarray, Image.Image],
    options: Optional[Dict[str, Any]] = None,
) -> Image.Image:
    """Draw bounding boxes on the input image and return the image with bounding boxes drawn.
    The bounding boxes are drawn using the bbox-visualizer package.

    Parameters
    ----------
    predictions
        A list of ObjectDetectionPrediction, each of which contains the bounding box and the predicted class.
    image
        The source image to draw the bounding boxes on.
    options
        Options to customize the drawing. Currently, it supports the following options:
        1. `bbox_style`: str, the style of the bounding box.
            - "default": draw a rectangle with the label right on top of the rectangle. (default option)
            - "flag": draw a vertical line connects the detected object and the label. No rectangle is drawn.
            - "t-label": draw a rectangle with a vertical line on top of the rectangle, which points to the label.
            For more information, see https://github.com/shoumikchow/bbox-visualizer
        2. `draw_label`: bool, default True. If False, the label won't be drawn. This option is only valid when bbox_style is "default". This option is ignored otherwise.

    Returns
    -------
    Image.Image
        The image with bounding boxes drawn.

    Raises
    ------
    ValueError
        When the value of bbox_style is not supported.
    """
    import bbox_visualizer as bbv

    if isinstance(image, Image.Image):
        image = np.asarray(image)
    if options is None:
        options = {}
    bbox_style = options.get("bbox_style", "default")
    for pred in predictions:
        bbox = pred.bboxes
        label = f"{pred.label_name} | {pred.score:.4f}"
        if bbox_style == "flag":
            image = bbv.draw_flag_with_label(image, label, bbox)
        else:
            draw_bg = options.get("draw_bg", True)
            label_at_top = options.get("top", True)
            image = bbv.draw_rectangle(image, pred.bboxes)
            if bbox_style == "default" and not options.get("no_label", False):
                image = bbv.add_label(
                    image, label, bbox, draw_bg=draw_bg, top=label_at_top
                )
            elif bbox_style == "t-label":
                image = bbv.add_T_label(image, label, bbox, draw_bg=draw_bg)
            else:
                raise ValueError(
                    f"Unknown bbox_style: {bbox_style}. Supported types are: default (rectangle), flag, t-label. Fore more information, see https://github.com/shoumikchow/bbox-visualizer."
                )
    return Image.fromarray(image)


def overlay_colored_masks(
    predictions: List[SegmentationPrediction],
    image: Union[np.ndarray, Image.Image],
    options: Optional[Dict[str, Any]] = None,
) -> Image.Image:
    """Draw colored masks on the input image and return the image with colored masks drawn.

    NOTE:
    - The image is converted to grayscale first, and then the colored masks are drawn on top of it.
    - The colored masks are drawn using the segmentation-mask-overlay package.

    Parameters
    ----------
    predictions
        A list of SegmentationPrediction, each of which contains the segmentation mask and the predicted class.
    image
        The source image to draw the colored masks on.
    options
        Options to customize the drawing. Currently, it supports the following options:
        1. `color_map`: dict, default empty. A map of label names to colors. For any labels that don't have a color, a color will be assigned to it.
        The color is any value acceptable by PIL. The label name are case insensitive.
        Example:
            ```
            {
                "label1": "red",
                "label2": "#add8e6",
            }
            ```
        2. `mask_alpha`: float, default 0.5. The alpha value of the colored masks. The value should be between 0 and 1.
    Returns
    -------
    Image.Image
        The image with segmented masks drawn.
    """
    from segmentation_mask_overlay import overlay_masks

    if options is None:
        options = {}
    if isinstance(image, np.ndarray):
        image = Image.fromarray(image).convert(mode="L")
    masks = [pred.decoded_boolean_mask.astype(np.bool_) for pred in predictions]
    labels = [pred.label_name for pred in predictions]
    mask_alpha = options.get("mask_alpha", 0.5)
    cmap = _populate_missing_colors(
        options.get("color_map", {}), set(labels), mask_alpha
    )
    colors = [cmap[label.upper()] for label in labels]
    result = overlay_masks(
        image,
        masks,
        labels=labels,
        colors=colors,
        mask_alpha=mask_alpha,
        return_pil_image=True,
    )
    return cast(Image.Image, result)


def _populate_missing_colors(
    color_map: Dict[str, Union[str, Tuple[int, int, int]]],
    unique_labels: Set[str],
    mask_alpha: float,
) -> Dict[str, Tuple[float, float, float, float]]:
    color_map = {k.upper(): v for k, v in color_map.items()}
    result: Dict[str, Tuple[float, float, float, float]] = {}
    random.seed(0)
    for label in unique_labels:
        color = color_map.get(label.upper(), "")
        if not color:
            color_array = [
                random.random(),
                random.random(),
                random.random(),
                mask_alpha,
            ]
        else:
            color_array = cast(List[float], ImageColor.getrgb(color))
            if len(color_array) == 4:
                _LOGGER.warning(f"The alpha value in the color ({color}) is ignored.")
                color_array = color_array[:-1]
            color_array = [c / 255.0 for c in color_array]
            color_array = color_array + [mask_alpha]
        result[label.upper()] = cast(
            Tuple[float, float, float, float], tuple(color_array)
        )
    return result


def overlay_predicted_class(
    predictions: List[ClassificationPrediction],
    image: Union[np.ndarray, Image.Image],
    options: Optional[Dict[str, Any]] = None,
) -> Image.Image:
    """Draw the predicted class on the input image and return the image with the predicted class drawn.

    Parameters
    ----------
    predictions
        A list of ClassificationPrediction, each of which contains the predicted class and the score.
    image
        The source image to draw the colored masks on.
    options
        Options to customize the drawing. Currently, it supports the following options:
        1. `text_position`: tuple[int, int]. The position of the text relative to the left bottom of the image. The default value is (10, 25).

    Returns
    -------
    Image.Image
        the image with segmented masks drawn.
    """
    if options is None:
        options = {}
    if isinstance(image, np.ndarray):
        image = Image.fromarray(image)
    assert len(predictions) == 1
    text_position = options.get("text_position", (10, 25))
    prediction = predictions[0]
    text = f"{prediction.label_name} {prediction.score:.4f}"
    draw = ImageDraw.Draw(image)
    font = _get_pil_font()
    xy = (text_position[0], image.size[1] - text_position[1])
    box = draw.textbbox(xy=xy, text=text, font=font)
    box = (box[0] - 10, box[1] - 5, box[2] + 10, box[3] + 5)
    draw.rounded_rectangle(box, radius=15, fill="#333333")
    draw.text(xy=xy, text=text, fill="white", font=font)
    return image


def _get_pil_font(font_size: int = 18) -> ImageFont.FreeTypeFont:
    from matplotlib import font_manager

    font = font_manager.FontProperties(family="sans-serif", weight="bold")  # type: ignore
    file = font_manager.findfont(font)  # type: ignore
    assert file, f"Cannot find font file for {font} at {file}"
    return ImageFont.truetype(file, font_size)


_OVERLAY_FUNC_MAP: Dict[
    Type[Prediction],
    Callable[[List[Any], Union[np.ndarray, Image.Image], Optional[Dict]], Image.Image],
] = {
    ObjectDetectionPrediction: overlay_bboxes,
    SegmentationPrediction: overlay_colored_masks,
    ClassificationPrediction: overlay_predicted_class,
    OcrPrediction: overlay_ocr_predictions,
}


def _draw_box_text(
    img_size: Tuple[int, int], box: List[Tuple[int, int]], text: Optional[str] = None
) -> np.ndarray:
    box_height = int(
        math.sqrt((box[0][0] - box[3][0]) ** 2 + (box[0][1] - box[3][1]) ** 2)
    )
    box_width = int(
        math.sqrt((box[0][0] - box[1][0]) ** 2 + (box[0][1] - box[1][1]) ** 2)
    )

    if box_height > 2 * box_width and box_height > 30:
        img_text = Image.new("RGB", (box_height, box_width), (255, 255, 255))
        draw_text = ImageDraw.Draw(img_text)
        if text:
            font = _create_font(text, (box_height, box_width))
            draw_text.text((0, 0), text, fill=(0, 0, 0), font=font)
        img_text = img_text.transpose(Image.ROTATE_270)
    else:
        img_text = Image.new("RGB", (box_width, box_height), (255, 255, 255))
        draw_text = ImageDraw.Draw(img_text)
        if text:
            font = _create_font(text, (box_width, box_height))
            draw_text.text((0, 0), text, fill=(0, 0, 0), font=font)

    pts1 = np.array(
        [[0, 0], [box_width, 0], [box_width, box_height], [0, box_height]],
        dtype=np.float32,
    )
    pts2 = np.array(box, dtype=np.float32)
    M = cv2.getPerspectiveTransform(pts1, pts2)

    img_right_text: np.ndarray = cv2.warpPerspective(
        np.asarray(img_text, dtype=np.uint8),
        M,
        img_size,
        flags=cv2.INTER_NEAREST,
        borderMode=cv2.BORDER_CONSTANT,
        borderValue=(255, 255, 255),
    )
    return img_right_text


def _create_font(
    txt: str,
    size: Tuple[int, int],
    font_path: str = "./landingai/fonts/default_font_ch_en.ttf",
) -> ImageFont.FreeTypeFont:
    font_size = int(size[1] * 0.99)
    font = ImageFont.truetype(font_path, font_size, encoding="utf-8")
    length = font.getsize(txt)[0]
    if length > size[0]:
        font_size = int(font_size * size[0] / length)
        font = ImageFont.truetype(font_path, font_size, encoding="utf-8")
    return font<|MERGE_RESOLUTION|>--- conflicted
+++ resolved
@@ -1,14 +1,9 @@
 """The landingai.visualize module contains functions to visualize the prediction results."""
 
 import logging
-<<<<<<< HEAD
+import math
 import random
 from typing import Any, Callable, Dict, List, Optional, Set, Tuple, Type, Union, cast
-=======
-import math
-import random
-from typing import Any, Callable, Dict, List, Optional, Tuple, Type, Union, cast
->>>>>>> ef9290a1
 import cv2
 
 import numpy as np
