"""The vision pipeline abstraction helps chain image processing operations as sequence of steps. Each step consumes and produces a `FrameSet` which typically contains a source image and derivative metadata and images.
"""

import logging
import threading
import time
import glob
from datetime import datetime
<<<<<<< HEAD
from typing import Any, Callable, Dict, List, Union, Optional
=======
from typing import Any, Callable, Dict, List, Optional, Union
>>>>>>> 85a8a186

import cv2
import numpy as np
from PIL import Image
from pydantic import BaseModel, PrivateAttr

from landingai.common import Prediction
from landingai.predict import Predictor
from landingai.visualize import overlay_predictions

_LOGGER = logging.getLogger(__name__)


class Frame(BaseModel):
    """A Frame stores a main image, its metadata and potentially other derived images. This class will be mostly used internally by the FrameSet clase. A pipeline will `FrameSet` since it is more general and a can also keep new `Frames` extracted from existing ones"""

    image: Image.Image
    """Main image generated typically at the beginning of a pipeline"""

    other_images: Dict[str, Image.Image] = {}
    """Other derivative images associated with this the main image. For example: `FrameSet.overlay_predictions` will store the resulting image on `Frame.other_images["overlay"]"""

    predictions: List[Prediction] = []
    """List of predictions for the main image"""

    metadata: Dict[str, Any] = {}
    """An optional collection of metadata"""

    def run_predict(self, predictor: Predictor) -> "Frame":
        """Run a cloud inference model
        Parameters
        ----------
        predictor: the model to be invoked.
        """
        self.predictions = predictor.predict(np.asarray(self.image))
        return self

    def to_numpy_array(self) -> np.ndarray:
        """Return a numpy array using GRB color encoding (used by OpenCV)"""
        return np.asarray(self.image)

    class Config:
        arbitrary_types_allowed = True


class FrameSet(BaseModel):
    """A FrameSet is a collection of frames (in order). Typically a FrameSet will include a single image but there are circumstances where other images will be extracted from the initial one. For example: we may want to identify vehicles on an initial image and then extract sub-images for each of the vehicles."""

    frames: List[Frame] = []  # Start with empty frame set

    @classmethod
<<<<<<< HEAD
    def from_image(cls, file: str) -> "FrameSet":
        """Creates a FrameSet from an image file

        Parameters
        ----------
        file : Path to file

        Returns
        -------
        FrameSet : New FrameSet containing a single image
        """

=======
    def from_image(
        cls, file: str, metadata: Optional[Dict[str, Any]] = None
    ) -> "FrameSet":
>>>>>>> 85a8a186
        im = Image.open(file)
        return cls(frames=[Frame(image=im, metadata=metadata)])

    @classmethod
    def from_directory(cls, glob_expression: str) -> "FrameSet":
        """Creates a FrameSet with all the files matching a glob expression

        Parameters
        ----------
        glob_expression : (e.g /tmp/*.jpg)

        Returns
        -------
        FrameSet : New FrameSet containing all matching images
        """

        images = glob.glob(glob_expression)
        frames = []
        for file in images:
            frames.append(Frame(image=Image.open(file)))
        return cls(frames=frames)

    @classmethod
    def from_array(cls, array: np.ndarray, is_BGR: bool = True) -> "FrameSet":
        # img = cv2.cvtColor(np.asarray(self.frames[0].other_images[image_src]), cv2.COLOR_BGR2RGB)
        if is_BGR:
            array = cv2.cvtColor(array, cv2.COLOR_BGR2RGB)
        im = Image.fromarray(array)
        return cls(frames=[Frame(image=im)])

    # TODO: Is it worth to emulate a full container? - https://docs.python.org/3/reference/datamodel.html#emulating-container-types
    def __getitem__(self, key: int) -> Frame:
        return self.frames[key]

    def _repr_pretty_(self, pp, cycle) -> str:
        # Enable a pretty output on Jupiter notebooks `Display()` function
        pp.text(
            self.json(
                # exclude={"frames": {"__all__": {"image", "other_images"}}},
                indent=2
            )
        )

    def is_empty(self) -> bool:
        """Check if the FrameSet is empty
        Returns
        -------
        bool
            True if the are no Frames on the FrameSet
        """
        return not self.frames  # True if the list is empty

    def run_predict(self, predictor: Predictor) -> "FrameSet":
        """Run a cloud inference model
        Parameters
        ----------
        predictor: the model to be invoked.
        """

        for frame in self.frames:
            frame.predictions = predictor.predict(np.asarray(frame.image))
        return self

    def overlay_predictions(
        self, options: Optional[Dict[str, Any]] = None
    ) -> "FrameSet":  # TODO: Optional where to store
        for frame in self.frames:
            frame.other_images["overlay"] = overlay_predictions(
                frame.predictions, np.asarray(frame.image), options
            )
        return self

    def resize(
        self, width: Union[int, None] = None, height: Union[int, None] = None
    ) -> "FrameSet":  # TODO: Optional where to store
        """Returns a resized copy of this image. If width or height is missing the resize will preserve the aspect ratio
        Parameters
        ----------
        width: The requested width in pixels.
        height: The requested width in pixels.
        """
        if width is None and height is None:  # No resize needed
            return self
        for frame in self.frames:
            # Compute the final dimensions on the first image
            if width is None:
                width = int(height * float(frame.image.size[0] / frame.image.size[1]))  # type: ignore
            if height is None:
                height = int(width * float(frame.image.size[1] / frame.image.size[0]))
            frame.image = frame.image.resize((width, height))
        return self

    def downsize(
        self, width: Union[int, None] = None, height: Union[int, None] = None
    ) -> "FrameSet":  # TODO: Optional where to store
        """Resize only if the image is larger than the expected dimensions,
        Parameters
        ----------
        width: The requested width in pixels.
        height: The requested width in pixels.
        """
        if width is None and height is None:  # No resize needed
            return self
        for frame in self.frames:
            # Compute the final dimensions on the first image
            if width is None:
                width = int(height * float(frame.image.size[0] / frame.image.size[1]))  # type: ignore
            if height is None:
                height = int(width * float(frame.image.size[1] / frame.image.size[0]))
            if frame.image.size[0] > width or frame.image.size[1] > height:
                frame.image = frame.image.resize((width, height))
        return self

    def save_image(self, filename_prefix: str, image_src: str = "") -> "FrameSet":
        """Save all the images on the FrameSet to disk (as PNG)

        Parameters
        ----------
        filename_prefix : path and name prefix for the image file
        image_src : if empty the source image will be displayed. Otherwise the image will be selected from `other_images`
        """
        timestamp = datetime.now().strftime(
            "%Y%m%d-%H%M%S"
        )  # TODO saving faster than 1 sec will cause image overwrite
        c = 0
        for frame in self.frames:
            img = frame.image if image_src == "" else frame.other_images[image_src]
            img.save(f"{filename_prefix}_{timestamp}_{image_src}_{c}.png", format="PNG")
            c += 1
        return self

    def show_image(self, image_src: str = "") -> "FrameSet":
        """Open an a window and display all the images.
        Parameters
        ----------
        image_src: if empty the source image will be displayed. Otherwise the image will be selected from `other_images`
        """
        # TODO: Should show be a end leaf?
        # Check if we are on a notebook context
        try:
            from IPython.display import display

            for frame in self.frames:
                if image_src == "":
                    display(frame.image)
                else:
                    display(frame.other_images[image_src])
        except ModuleNotFoundError:
            # Use PIL's implementation
            for frame in self.frames:
                if image_src == "":
                    # frame.image.show()
                    display(frame.image)
                else:
                    frame.other_images[image_src].show()

        # # TODO: Implement image stacking when we have multiple frames (https://answers.opencv.org/question/175912/how-to-display-multiple-images-in-one-window/)
        # """Open an OpenCV window and display all the images. This call will stop the execution until a key is pressed.
        # Parameters
        # ----------
        # image_src: if empty the source image will be displayed. Otherwise the image will be selected from `other_images`
        # """
        # # OpenCV is full of issues when it comes to displaying windows (see https://stackoverflow.com/questions/6116564/destroywindow-does-not-close-window-on-mac-using-python-and-opencv)
        # cv2.namedWindow("image")
        # cv2.startWindowThread()
        # if image_src == "":
        #     img = cv2.cvtColor(np.asarray(self.frames[0].image), cv2.COLOR_BGR2RGB)
        # else:
        #     img = cv2.cvtColor(np.asarray(self.frames[0].other_images[image_src]), cv2.COLOR_BGR2RGB)
        # cv2.imshow("Landing AI - Press any key to exit", img)
        # cv2.waitKey(0) # close window when a key press is detected
        # cv2.waitKey(1)
        # cv2.destroyWindow('image')
        # for i in range (1,5):
        #     cv2.waitKey(1)

        return self

    def apply(self, function: Callable[[Frame], Frame] = lambda f: f) -> "FrameSet":
        """Apply a function to all frames

        Parameters
        ----------
        function: lambda function that takes individual frames and returned an updated frame
        """
        for i in range(len(self.frames)):
            self.frames[i] = function(self.frames[i])
        return self

    def filter(self, function: Callable[[Frame], bool] = lambda f: True) -> "FrameSet":
        """Evaluate a function on every frame and keep or remove

        Parameters
        ----------
        function : lambda function that gets invoked on every Frame. If it returns False, the Frame will be deleted
        """
        for i in reversed(
            range(0, len(self.frames))
        ):  # Traverse in reverse so we can delete
            if not function(self.frames[i]):
                self.frames.pop(i)
        return self

    class Config:
        # Add some encoders to prevent large structures from being printed
        json_encoders = {
            np.ndarray: lambda a: f"<np.ndarray: {a.shape}>",
            Image.Image: lambda i: f"<Image.Image: {i.size}>",
        }


# openCV's default VideoCapture cannot drop frames so if the CPU is overloaded the stream will tart to lag behind realtime.
# This class creates a treaded capture implementation that can stay up to date wit the stream and decodes frames only on demand
class NetworkedCamera(BaseModel):
    """The NetworkCamera class can connect to RTSP and other live video sources in order to grab frames. The main concern is to be able to consume frames at the source speed and drop them as needed to ensure the application allday gets the lastes frame"""

    stream_url: str
    motion_detection_threshold: int
    capture_interval: Union[float, None] = None
    previous_frame: Union[Frame, None] = None
    _last_capture_time: datetime = PrivateAttr()
    _cap: Any = PrivateAttr()  # cv2.VideoCapture
    _inter_frame_interval: int = PrivateAttr()
    _lock: Any = PrivateAttr()  # threading.Lock
    _t: Any = PrivateAttr()  # threading.Thread

    def __init__(
        self,
        stream_url: str,
        motion_detection_threshold: int = 0,
        capture_interval: Union[float, None] = None,
    ) -> None:
        """
        Parameters
        ----------
        stream_url : url to video source
        motion_detection_threshold : If set to zero then motion detections is disabled. Any other value (0-100) will make the camera drop all images that don't have significant changes
        capture_interval : If set to None, the NetworkedCamera will acquire images as fast as the source permits. Otherwise will grab a new frame every capture_interval seconds
        """
        cap = cv2.VideoCapture(stream_url)
        if not cap.isOpened():
            cap.release()
            raise Exception(f"Could not open stream ({stream_url})")
        cap.set(cv2.CAP_PROP_BUFFERSIZE, 1)  # Limit buffering to 1 frames

        super().__init__(
            stream_url=stream_url,
            motion_detection_threshold=motion_detection_threshold,
            capture_interval=capture_interval,
        )
        self._last_capture_time = datetime.now()
        # FPS = 1/X
        # self.FPS_MS = int(self.FPS * 1000)
        self._inter_frame_interval = 1 / cap.get(
            cv2.CAP_PROP_FPS
        )  # Get the source's framerate
        self._cap = cap
        self._lock = threading.Lock()
        self._t = threading.Thread(target=self._reader)
        self._t.daemon = True
        self._t.start()

    def __del__(self) -> None:
        self._cap.release()

    # grab frames as soon as they are available
    def _reader(self) -> None:
        while True:
            with self._lock:
                ret = self._cap.grab()  # non-blocking call
                if not ret:
                    raise Exception(f"Connection to camera broken ({self.stream_url})")
            time.sleep(self._inter_frame_interval)  # Limit acquisition speed

    # retrieve latest frame
    def get_latest_frame(self) -> "FrameSet":
        """Return the most up to date frame by dropping all by the latest frame. This function is blocking"""
        if self.capture_interval is not None:
            t = datetime.now()
            delta = (t - self._last_capture_time).total_seconds()
            if delta <= self.capture_interval:
                time.sleep(delta)
            self._last_capture_time = t
        with self._lock:
            ret, frame = self._cap.retrieve()  # non-blocking call
            if not ret:
                raise Exception(f"Connection to camera broken ({self.stream_url})")
        if self.motion_detection_threshold > 0:
            if self._detect_motion(frame):
                return FrameSet.from_array(frame)
            else:
                return FrameSet()  # Empty frame

        return FrameSet.from_array(frame)

    def _detect_motion(self, frame: np.ndarray) -> bool:  # TODO Needs test cases
        """ """
        # Prepare image; grayscale and blur
        prepared_frame = cv2.cvtColor(frame, cv2.COLOR_BGR2GRAY)
        prepared_frame = cv2.GaussianBlur(src=prepared_frame, ksize=(5, 5), sigmaX=0)

        if self.previous_frame is None:
            # Save the result for the next invocation
            self.previous_frame = prepared_frame
            return True  # First frame; there is no previous one yet

        # calculate difference and update previous frame TODO: don't assume the processed image is cached
        diff_frame = cv2.absdiff(src1=self.previous_frame, src2=prepared_frame)
        # Only take different areas that are different enough (>20 / 255)
        thresh_frame = cv2.threshold(
            src=diff_frame, thresh=20, maxval=255, type=cv2.THRESH_BINARY
        )[1]
        change_percentage = (
            100 * cv2.countNonZero(thresh_frame) / (frame.shape[0] * frame.shape[1])
        )
        # print(f"Image change {change_percentage:.2f}%")
        if change_percentage > self.motion_detection_threshold:
            self.previous_frame = prepared_frame
            return True
        return False

    # Make the class iterable. TODO Needs test cases
    def __iter__(self) -> Any:
        return self

    def __next__(self) -> "FrameSet":
        return self.get_latest_frame()

    class Config:
        arbitrary_types_allowed = True<|MERGE_RESOLUTION|>--- conflicted
+++ resolved
@@ -6,11 +6,7 @@
 import time
 import glob
 from datetime import datetime
-<<<<<<< HEAD
-from typing import Any, Callable, Dict, List, Union, Optional
-=======
 from typing import Any, Callable, Dict, List, Optional, Union
->>>>>>> 85a8a186
 
 import cv2
 import numpy as np
@@ -62,8 +58,9 @@
     frames: List[Frame] = []  # Start with empty frame set
 
     @classmethod
-<<<<<<< HEAD
-    def from_image(cls, file: str) -> "FrameSet":
+    def from_image(
+        cls, file: str, metadata: Optional[Dict[str, Any]] = None
+    ) -> "FrameSet":
         """Creates a FrameSet from an image file
 
         Parameters
@@ -75,11 +72,6 @@
         FrameSet : New FrameSet containing a single image
         """
 
-=======
-    def from_image(
-        cls, file: str, metadata: Optional[Dict[str, Any]] = None
-    ) -> "FrameSet":
->>>>>>> 85a8a186
         im = Image.open(file)
         return cls(frames=[Frame(image=im, metadata=metadata)])
 
