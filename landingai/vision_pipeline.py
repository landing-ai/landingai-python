"""The vision pipeline abstraction helps chain image processing operations as sequence of steps. Each step consumes and produces a `FrameSet` which typically contains a source image and derivative metadata and images.
"""

import logging
import threading
import time
from datetime import datetime
from typing import Any, Callable, Dict, List, Optional, Union, cast

import cv2
import numpy as np
from PIL import Image
from pydantic import BaseModel, PrivateAttr

from landingai.common import Prediction, ClassificationPrediction, in_notebook
from landingai.predict import Predictor
from landingai.visualize import overlay_predictions
from landingai.postprocess import class_counts


_LOGGER = logging.getLogger(__name__)


class Frame(BaseModel):
    """A Frame stores a main image, its metadata and potentially other derived images. This class will be mostly used internally by the FrameSet clase. A pipeline will `FrameSet` since it is more general and a can also keep new `Frames` extracted from existing ones"""

    image: Image.Image
    """Main image generated typically at the beginning of a pipeline"""

    other_images: Dict[str, Image.Image] = {}
    """Other derivative images associated with this the main image. For example: `FrameSet.overlay_predictions` will store the resulting image on `Frame.other_images["overlay"]"""

    predictions: List[ClassificationPrediction] = []
    """List of predictions for the main image"""

    metadata: Dict[str, Any] = {}
    """An optional collection of metadata"""

    def run_predict(self, predictor: Predictor) -> "Frame":
        """Run a cloud inference model
        Parameters
        ----------
        predictor: the model to be invoked.
        """
        self.predictions = predictor.predict(np.asarray(self.image))  # type: ignore
        return self

    def to_numpy_array(self, image_src: str = "") -> np.ndarray:
        """Return a numpy array using RGB channel ordering. If this array is passed to OpenCV, you will need to convert it to BGR

        Parameters
        ----------
        image_src : if empty the source image will be converted. Otherwise the image will be selected from `other_images`
        """
        img = self.image if image_src == "" else self.other_images[image_src]
        return np.asarray(img)

    class Config:
        arbitrary_types_allowed = True


class FrameSet(BaseModel):
    """A FrameSet is a collection of frames (in order). Typically a FrameSet will include a single image but there are circumstances where other images will be extracted from the initial one. For example: we may want to identify vehicles on an initial image and then extract sub-images for each of the vehicles."""

    frames: List[Frame] = []  # Start with empty frame set

    # @classmethod
    # def from_frameset_list(cls, list: List["FrameSet"] = None) -> "FrameSet":
    #     return cls(frames=list)

    @classmethod
    def from_image(
        cls, file: str, metadata: Optional[Dict[str, Any]] = {}
    ) -> "FrameSet":
        """Creates a FrameSet from an image file

        Parameters
        ----------
        file : Path to file

        Returns
        -------
        FrameSet : New FrameSet containing a single image
        """

        im = Image.open(file)
        return cls(frames=[Frame(image=im, metadata=metadata)])

    @classmethod
    def from_array(cls, array: np.ndarray, is_bgr: bool = True) -> "FrameSet":
        """Creates a FrameSet from a image encode as ndarray

        Parameters
        ----------
        array : np.ndarray
            Image
        is_bgr : bool, optional
            Assume OpenCV's BGR channel ordering? Defaults to True

        Returns
        -------
        FrameSet
        """
        # TODO: Make is_bgr and enum and support grayscale, rgba (what can PIL autodetect?)
        if is_bgr:
            array = cv2.cvtColor(array, cv2.COLOR_BGR2RGB)
        im = Image.fromarray(array)
        return cls(frames=[Frame(image=im)])

    # TODO: Is it worth to emulate a full container? - https://docs.python.org/3/reference/datamodel.html#emulating-container-types
    def __getitem__(self, key: int) -> Frame:
        return self.frames[key]

    def _repr_pretty_(self, pp, cycle) -> str:  # type: ignore
        # Enable a pretty output on Jupiter notebooks `Display()` function
        return str(
            pp.text(
                self.json(
                    # exclude={"frames": {"__all__": {"image", "other_images"}}},
                    indent=2
                )
            )
        )

    def is_empty(self) -> bool:
        """Check if the FrameSet is empty
        Returns
        -------
        bool
            True if the are no Frames on the FrameSet
        """
        return not self.frames  # True if the list is empty

    def run_predict(self, predictor: Predictor) -> "FrameSet":
        """Run a cloud inference model
        Parameters
        ----------
        predictor: the model to be invoked.
        """

        for frame in self.frames:
            frame.predictions = predictor.predict(np.asarray(frame.image))  # type: ignore
        return self

    def overlay_predictions(
        self, options: Optional[Dict[str, Any]] = None
    ) -> "FrameSet":  # TODO: Optional where to store
        for frame in self.frames:
            frame.other_images["overlay"] = overlay_predictions(
                cast(List[Prediction], frame.predictions), frame.image, options
            )
        return self

    def resize(
        self, width: Union[int, None] = None, height: Union[int, None] = None
    ) -> "FrameSet":  # TODO: Optional where to store
        """Returns a resized copy of this image. If width or height is missing the resize will preserve the aspect ratio
        Parameters
        ----------
        width: The requested width in pixels.
        height: The requested width in pixels.
        """
        if width is None and height is None:  # No resize needed
            return self
        for frame in self.frames:
            # Compute the final dimensions on the first image
            if width is None:
                width = int(height * float(frame.image.size[0] / frame.image.size[1]))  # type: ignore
            if height is None:
                height = int(width * float(frame.image.size[1] / frame.image.size[0]))
            frame.image = frame.image.resize((width, height))
        return self

    def downsize(
        self, width: Union[int, None] = None, height: Union[int, None] = None
    ) -> "FrameSet":  # TODO: Optional where to store
        """Resize only if the image is larger than the expected dimensions,
        Parameters
        ----------
        width: The requested width in pixels.
        height: The requested width in pixels.
        """
        if width is None and height is None:  # No resize needed
            return self
        for frame in self.frames:
            # Compute the final dimensions on the first image
            if width is None:
                width = int(height * float(frame.image.size[0] / frame.image.size[1]))  # type: ignore
            if height is None:
                height = int(width * float(frame.image.size[1] / frame.image.size[0]))
            if frame.image.size[0] > width or frame.image.size[1] > height:
                frame.image = frame.image.resize((width, height))
        return self

    def save_image(self, filename_prefix: str, image_src: str = "") -> "FrameSet":
        """Save all the images on the FrameSet to disk (as PNG)

        Parameters
        ----------
        filename_prefix : path and name prefix for the image file
        image_src : if empty the source image will be saved. Otherwise the image will be selected from `other_images`
        """
        timestamp = datetime.now().strftime(
            "%Y%m%d-%H%M%S"
        )  # TODO saving faster than 1 sec will cause image overwrite
        c = 0
        for frame in self.frames:
            img = frame.image if image_src == "" else frame.other_images[image_src]
            img.save(f"{filename_prefix}_{timestamp}_{image_src}_{c}.png", format="PNG")
            c += 1
        return self

    def save_video(
        self,
        video_file_path: str,
        video_fps: Optional[int] = None,
        video_length_sec: Optional[float] = None,
        image_src: str = "",
    ) -> "FrameSet":
        """Save the FrameSet as an mp4 video file. The following example, shows to use save_video to save a clip from a live RTSP source.
        ```python
            video_len_sec=10
            fps=4
            img_src = NetworkedCamera(stream_url, fps=fps)
            frs = FrameSet()
            for i,frame in enumerate(img_src):
                if i>=video_len_sec*fps: # Limit capture time
                    break
                frs.extend(frame)
            frs.save_video("sample_images/test.mp4",video_fps=fps)
        ```

        Parameters
        ----------
        video_file_path : str
            Path and filename with extension of the video file
<<<<<<< HEAD
        video_fps : Optional[int]
            Either the frames per second or the video length should be provided to assemble the video. if none of the two are provided, the method will try to set a "reasonable" value.
        video_length_sec : Optional[float]
            Either the frames per second or the video length should be provided to assemble the video. if none of the two are provided, the method will try to set a "reasonable" value.
=======
        video_fps : Union[int, None], optional
            The number of frames per second for the output video file.
            Either the `video_fps` or `video_length_sec` should be provided to assemble the video. if none of the two are provided, the method will try to set a "reasonable" value.
        video_length_sec : Union[int, None], optional
            The total number of seconds for the output video file.
            Either the `video_fps` or `video_length_sec` should be provided to assemble the video. if none of the two are provided, the method will try to set a "reasonable" value.
>>>>>>> 91a422c4
        image_src : str, optional
            if empty the source image will be used. Otherwise the image will be selected from `other_images`
        """
        if not video_file_path.lower().endswith(".mp4"):
            raise NotImplementedError("Only .mp4 is supported")
        total_frames = len(self.frames)
        if total_frames == 0:
            return self

        if video_fps is not None and video_length_sec is not None:
            raise ValueError(
                "The 'video_fps' and 'video_length_sec' arguments cannot be set at the same time"
            )

        # Try to tune FPS based on parameters or pick a reasonable number
        if video_length_sec is not None and video_length_sec <= total_frames:
            video_fps = int(total_frames / video_length_sec)
        elif video_fps is None:
            video_fps = min(2, total_frames)
        # All images should have the same shape as it's from the same video file
        img_shape = self.frames[0].image.size
        # H264 is preferred, see https://discuss.streamlit.io/t/st-video-doesnt-show-opencv-generated-mp4/3193/4
        video = cv2.VideoWriter(
            video_file_path, cv2.VideoWriter_fourcc(*"avc1"), video_fps, img_shape
        )
        for fr in self.frames:
            video.write(cv2.cvtColor(fr.to_numpy_array(image_src), cv2.COLOR_RGB2BGR))
        video.release()
        return self

    def show_image(
        self, image_src: str = "", clear_nb_cell: bool = False
    ) -> "FrameSet":
        """Open an a window and display all the images.
        Parameters
        ----------
        image_src: if empty the source image will be displayed. Otherwise the image will be selected from `other_images`
        """
        # TODO: Should show be a end leaf?
        # Check if we are on a notebook context
        if in_notebook():
            from IPython import display

            for frame in self.frames:
                if clear_nb_cell:
                    display.clear_output(wait=True)
                if image_src == "":
                    display.display(frame.image)
                else:
                    display.display(frame.other_images[image_src])
        else:
            # Use PIL's implementation
            for frame in self.frames:
                if image_src == "":
                    frame.image.show()
                else:
                    frame.other_images[image_src].show()

        # # TODO: Implement image stacking when we have multiple frames (https://answers.opencv.org/question/175912/how-to-display-multiple-images-in-one-window/)
        # """Open an OpenCV window and display all the images. This call will stop the execution until a key is pressed.
        # Parameters
        # ----------
        # image_src: if empty the source image will be displayed. Otherwise the image will be selected from `other_images`
        # """
        # # OpenCV is full of issues when it comes to displaying windows (see https://stackoverflow.com/questions/6116564/destroywindow-does-not-close-window-on-mac-using-python-and-opencv)
        # cv2.namedWindow("image")
        # cv2.startWindowThread()
        # if image_src == "":
        #     img = cv2.cvtColor(np.asarray(self.frames[0].image), cv2.COLOR_BGR2RGB)
        # else:
        #     img = cv2.cvtColor(np.asarray(self.frames[0].other_images[image_src]), cv2.COLOR_BGR2RGB)
        # cv2.imshow("Landing AI - Press any key to exit", img)
        # cv2.waitKey(0) # close window when a key press is detected
        # cv2.waitKey(1)
        # cv2.destroyWindow('image')
        # for i in range (1,5):
        #     cv2.waitKey(1)

        return self

    def extend(self, frs: "FrameSet") -> "FrameSet":
        """Add a all the Frames from `frs` into this FrameSet

        Parameters
        ----------
        frs : FrameSet
            Framerset to be added at the end of the current one

        Returns
        -------
        FrameSet
        """
        self.frames.extend(frs.frames)
        return self

    def get_class_counts(self, add_id_to_classname: bool = False) -> Dict[str, int]:
        """This method returns the number of occurrences of each detected class in the FrameSet.

        Parameters
        ----------
        add_id_to_classname : bool, optional
            By default, detections with the same class names and different defect id will be counted as the same. Set to True if you want to count them separately

        Returns
        -------
        Dict[str, int]
            A dictionary with the counts
            ```
            Example:
                {
                    "cat": 10,
                    "dog": 3
                }
            ```
        """
        counts = {}
        for i in range(len(self.frames)):
            # Here is a sample return from class_counts: {1: (3, 'Heart'), 3: (3, 'Club'), 4: (3, 'Spade'), 2: (3, 'Diamond')}
            for k, v in class_counts(self.frames[i].predictions).items():
                if add_id_to_classname:  # This is useful if class names are not unique
                    class_name = f"{v[1]}_{k}"
                else:
                    class_name = v[1]
                if class_name not in counts:
                    counts[class_name] = v[0]
                else:
                    counts[class_name] += v[0]
        return counts

    def apply(self, function: Callable[[Frame], Frame] = lambda f: f) -> "FrameSet":
        """Apply a function to all frames

        Parameters
        ----------
        function: lambda function that takes individual frames and returned an updated frame
        """
        for i in range(len(self.frames)):
            self.frames[i] = function(self.frames[i])
        return self

    def filter(self, function: Callable[[Frame], bool] = lambda f: True) -> "FrameSet":
        """Evaluate a function on every frame and keep or remove

        Parameters
        ----------
        function : lambda function that gets invoked on every Frame. If it returns False, the Frame will be deleted
        """
        for i in reversed(
            range(0, len(self.frames))
        ):  # Traverse in reverse so we can delete
            if not function(self.frames[i]):
                self.frames.pop(i)
        return self

    class Config:
        # Add some encoders to prevent large structures from being printed
        json_encoders = {
            np.ndarray: lambda a: f"<np.ndarray: {a.shape}>",
            Image.Image: lambda i: f"<Image.Image: {i.size}>",
        }


# openCV's default VideoCapture cannot drop frames so if the CPU is overloaded the stream will tart to lag behind realtime.
# This class creates a treaded capture implementation that can stay up to date wit the stream and decodes frames only on demand
class NetworkedCamera(BaseModel):
    """The NetworkCamera class can connect to RTSP and other live video sources in order to grab frames. The main concern is to be able to consume frames at the source speed and drop them as needed to ensure the application allday gets the lastes frame"""

    stream_url: str
    motion_detection_threshold: int
    capture_interval: Union[float, None] = None
    previous_frame: Union[Frame, None] = None
    _last_capture_time: datetime = PrivateAttr()
    _cap: Any = PrivateAttr()  # cv2.VideoCapture
    _t: Any = PrivateAttr()  # threading.Thread
    _t_lock: Any = PrivateAttr()  # threading.Lock
    _t_running: bool = PrivateAttr()

    def __init__(
        self,
        stream_url: str,
        motion_detection_threshold: int = 0,
        capture_interval: Optional[float] = None,
        fps: Optional[int] = None,
    ) -> None:
        """
        Parameters
        ----------
        stream_url : url to video source
        motion_detection_threshold : If set to zero then motion detections is disabled. Any other value (0-100) will make the camera drop all images that don't have significant changes
        capture_interval : Number of seconds to wait in between frames. If set to None, the NetworkedCamera will acquire images as fast as the source permits.
        fps: Capture speed in frames per second. If set to None, the NetworkedCamera will acquire images as fast as the source permits.
        """
        if fps is not None and capture_interval is not None:
            raise ValueError(
                "The fps and capture_interval arguments cannot be set at the same time"
            )
        elif fps is not None:
            capture_interval = 1 / fps

        if capture_interval is not None and capture_interval < 1 / 30:
            raise ValueError(
                "The resulting fps cannot be more than 30 frames per second"
            )
        cap = cv2.VideoCapture(stream_url)
        if not cap.isOpened():
            cap.release()
            raise Exception(f"Could not open stream ({stream_url})")
        cap.set(
            cv2.CAP_PROP_BUFFERSIZE, 2
        )  # Limit buffering to 2 frames in order to avoid backlog (i.e. lag)

        super().__init__(
            stream_url=stream_url,
            motion_detection_threshold=motion_detection_threshold,
            capture_interval=capture_interval,
        )
        self._last_capture_time = datetime.now()
        self._cap = cap
        self._t_lock = threading.Lock()
        self._t = threading.Thread(target=self._reader)
        self._t.daemon = True
        self._t_running = False
        self._t.start()

    def __del__(self) -> None:
        self._t_running = False
        self._t.join(timeout=10)
        self._cap.release()

    # grab frames as soon as they are available
    def _reader(self) -> None:
        self._t_running = True
        # inter_frame_interval = 1 / self._cap.get(cv2.CAP_PROP_FPS)  # Get the source's framerate (FPS = 1/X)
        inter_frame_interval = (
            1 / 30
        )  # Some sources miss report framerate so we use a conservative number
        while self._t_running:
            with self._t_lock:
                ret = self._cap.grab()  # non-blocking call
                if not ret:
                    raise Exception(f"Connection to camera broken ({self.stream_url})")
            time.sleep(inter_frame_interval)  # Limit acquisition speed

    # retrieve latest frame
    def get_latest_frame(self) -> "FrameSet":
        """Return the most up to date frame by dropping all by the latest frame. This function is blocking"""
        if self.capture_interval is not None:
            t = datetime.now()
            delta = (t - self._last_capture_time).total_seconds()
            if delta <= self.capture_interval:
                time.sleep(self.capture_interval - delta)
        with self._t_lock:
            ret, frame = self._cap.retrieve()  # non-blocking call
            if not ret:
                raise Exception(f"Connection to camera broken ({self.stream_url})")
        self._last_capture_time = datetime.now()
        if self.motion_detection_threshold > 0:
            if self._detect_motion(frame):
                return FrameSet.from_array(frame)
            else:
                return FrameSet()  # Empty frame

        return FrameSet.from_array(frame)

    def _detect_motion(self, frame: np.ndarray) -> bool:  # TODO Needs test cases
        """ """
        # Prepare image; grayscale and blur
        prepared_frame = cv2.cvtColor(frame, cv2.COLOR_BGR2GRAY)
        prepared_frame = cv2.GaussianBlur(src=prepared_frame, ksize=(5, 5), sigmaX=0)

        if self.previous_frame is None:
            # Save the result for the next invocation
            self.previous_frame = prepared_frame
            return True  # First frame; there is no previous one yet

        # calculate difference and update previous frame TODO: don't assume the processed image is cached
        diff_frame = cv2.absdiff(src1=self.previous_frame, src2=prepared_frame)
        # Only take different areas that are different enough (>20 / 255)
        thresh_frame = cv2.threshold(
            src=diff_frame, thresh=20, maxval=255, type=cv2.THRESH_BINARY
        )[1]
        change_percentage = (
            100 * cv2.countNonZero(thresh_frame) / (frame.shape[0] * frame.shape[1])
        )
        # print(f"Image change {change_percentage:.2f}%")
        if change_percentage > self.motion_detection_threshold:
            self.previous_frame = prepared_frame
            return True
        return False

    # Make the class iterable. TODO Needs test cases
    def __iter__(self) -> Any:
        return self

    def __next__(self) -> "FrameSet":
        return self.get_latest_frame()

    class Config:
        arbitrary_types_allowed = True<|MERGE_RESOLUTION|>--- conflicted
+++ resolved
@@ -234,19 +234,12 @@
         ----------
         video_file_path : str
             Path and filename with extension of the video file
-<<<<<<< HEAD
         video_fps : Optional[int]
-            Either the frames per second or the video length should be provided to assemble the video. if none of the two are provided, the method will try to set a "reasonable" value.
-        video_length_sec : Optional[float]
-            Either the frames per second or the video length should be provided to assemble the video. if none of the two are provided, the method will try to set a "reasonable" value.
-=======
-        video_fps : Union[int, None], optional
             The number of frames per second for the output video file.
             Either the `video_fps` or `video_length_sec` should be provided to assemble the video. if none of the two are provided, the method will try to set a "reasonable" value.
-        video_length_sec : Union[int, None], optional
+        video_length_sec : Optional[float]
             The total number of seconds for the output video file.
             Either the `video_fps` or `video_length_sec` should be provided to assemble the video. if none of the two are provided, the method will try to set a "reasonable" value.
->>>>>>> 91a422c4
         image_src : str, optional
             if empty the source image will be used. Otherwise the image will be selected from `other_images`
         """
