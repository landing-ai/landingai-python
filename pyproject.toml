[build-system]
requires = ["poetry-core"]
build-backend = "poetry.core.masonry.api"

[tool.poetry]
name = "landingai"
<<<<<<< HEAD
version = "0.2.0"
=======
version = "0.1.5"
>>>>>>> ada11dcc
description = "Helper library for interacting with Landing AI LandingLens"
authors = ["Landing AI <dev@landing.ai>"]
readme = "README.md"
packages = [{include = "landingai"}]

[tool.poetry.urls]
"Homepage" = "https://landing.ai"
"repository" = "https://github.com/landing-ai/landingai-python"
"documentation" = "https://landing-ai.github.io/landingai-python/landingai.html"

[tool.poetry.dependencies]  # main dependency group
python = ">=3.8,<4.0"

opencv-python = ">=4.5,<5.0"  # about 87MB (exclude transitive dependencies)
numpy = ">=1.21.0,<2.0.0"
pillow = "9.*" # Version 10.0.0 had a issue on FreeTypeFont that will be fixed on the next release 
pydantic = { version = "1.*", extras = ["dotenv"] } # Version 2 has breaking changes (in particular to seetings)
requests = "2.*"
snowflake-connector-python = "3.0.*"  # about 51MB (exclude transitive dependencies)
bbox-visualizer = "^0.1.0"
segmentation-mask-overlay = "^0.3.4"
imageio = { version = "2.*", extras = ["ffmpeg"] }
aiohttp = { version = ">=3.7.3,<4.0.0", extras = ["speedups"] }
aiofiles = ">=0.7.0,<1.0.0"
tqdm = ">=4.64.0,<5.0.0"

[tool.poetry.group.dev.dependencies]
autoflake = "1.*"
pytest = "7.*"
black = "23.*"
flake8 = "5.*"
isort = "5.*"
pdoc = "14.*"
responses = "^0.23.1"
mypy = "^1.3.0"
types-requests = "^2.31.0.0"
types-pillow = "^9.5.0.4"
data-science-types = "^0.2.23"
testbook = "^0.4.2"
types-aiofiles = "^23.1.0.4"
types-tqdm = "^4.65.0.1"
aioresponses = "^0.7.4"
setuptools = "^68.0.0"


[tool.poetry.group.examples.dependencies]
jupyterlab = "4.*"

[tool.pytest.ini_options]
log_cli = true
log_cli_level = "INFO"
log_cli_format = "%(asctime)s [%(levelname)s] %(message)s (%(filename)s:%(lineno)s)"
log_cli_date_format = "%Y-%m-%d %H:%M:%S"

[tool.black]
exclude = '.vscode|.eggs|venv'
line-length = 88               # suggested by black official site

[tool.isort]
line_length = 88
profile = "black"

[tool.mypy]
exclude = "landingai/tests"
plugins = "pydantic.mypy"
show_error_context = true
pretty = true
check_untyped_defs = true
disallow_untyped_defs = true
no_implicit_optional = true
strict_optional = true
strict_equality = true
strict_concatenate = true
warn_redundant_casts = true
warn_unused_configs = true
warn_unused_ignores = true
warn_return_any = true
show_error_codes = true
disallow_any_unimported = true

[[tool.mypy.overrides]]
ignore_missing_imports = true
module = [
    "cv2.*",
    "segmentation_mask_overlay.*",
    "bbox_visualizer.*",
    "streamlit.*",
]<|MERGE_RESOLUTION|>--- conflicted
+++ resolved
@@ -4,11 +4,7 @@
 
 [tool.poetry]
 name = "landingai"
-<<<<<<< HEAD
 version = "0.2.0"
-=======
-version = "0.1.5"
->>>>>>> ada11dcc
 description = "Helper library for interacting with Landing AI LandingLens"
 authors = ["Landing AI <dev@landing.ai>"]
 readme = "README.md"
