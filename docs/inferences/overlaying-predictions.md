--- conflicted
+++ resolved
@@ -1,7 +1,6 @@
 Apart from counting and checking the predictions, we can also overlay the predictions on the original image. This is useful to see how well the model is performing. We can do this by using the `Frame.save_image` function. This function merges the original `Frame` image, the predictions, and the labels. It then overlays the predictions on top of the original image.
 
 ```python
-<<<<<<< HEAD
 from landingai.pipeline.image_source import Webcam
 from landingai.predict import Predictor
 
@@ -24,8 +23,4 @@
 1. Creates the Predictor object with your API key and endpoint ID.
 2. Iterate over each frame in the webcam feed.
 3. Runs the inference on the frame.
-4. Saves the frame with the predictions overlaid on top of the original image.
-=======
-
-```
->>>>>>> b14d6463
+4. Saves the frame with the predictions overlaid on top of the original image.