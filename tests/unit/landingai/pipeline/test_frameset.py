import os
from pathlib import Path
from unittest import mock

<<<<<<< HEAD
from numpy.testing import assert_array_equal, assert_raises
=======
from numpy.testing import assert_array_equal
>>>>>>> 884ac2c8
from PIL import Image
import pytest

from landingai.common import ObjectDetectionPrediction, OcrPrediction
from landingai.storage.data_access import fetch_from_uri
from landingai.pipeline.frameset import FrameSet, Frame, PredictionList


def get_frameset(image_path: str = "tests/data/images/cereal1.jpeg") -> FrameSet:
    return FrameSet.from_image(image_path)


def get_frame(image_path: str = "tests/data/images/cereal1.jpeg") -> Frame:
    return Frame.from_image(image_path)


def get_frameset_with_od_coffee_prediction(
    image_path: str = "tests/data/images/cereal1.jpeg",
) -> FrameSet:
    frameset = get_frameset(image_path)
    frameset.frames[0].predictions = PredictionList(
        [
            ObjectDetectionPrediction(
                score=0.6,
                label_name="coffee",
                label_index=1,
                id="aaaaaaaaa-aaaa-aaaa-aaaa-aaaaaaaaaaaa",
                bboxes=(352, 147, 463, 248),
            )
        ]
    )
    return frameset


def get_frame_with_od_coffee_prediction(
    image_path: str = "tests/data/images/cereal1.jpeg",
) -> Frame:
    frame = get_frame(image_path)
    frame.predictions = PredictionList(
        [
            ObjectDetectionPrediction(
                score=0.6,
                label_name="coffee",
                label_index=1,
                id="aaaaaaaaa-aaaa-aaaa-aaaa-aaaaaaaaaaaa",
                bboxes=(352, 147, 463, 248),
            )
        ]
    )
    return frame


def get_frame_with_ocr_predictions() -> Frame:
    frame = get_frame()
    frame.predictions = PredictionList(
        [
            OcrPrediction(
                score=0.6,
                text="there is some text",
                location=[(19, 23), (289, 45), (284, 113), (14, 91)],
            ),
            OcrPrediction(
                score=0.7,
                text="in this image",
                location=[(13, 105), (308, 108), (308, 190), (12, 188)],
            ),
        ]
    )
    return frame


def get_frameset_with_ocr_predictions() -> Frame:
    frame = get_frameset()
    frame.frames[0].predictions = PredictionList(
        [
            OcrPrediction(
                score=0.6,
                text="there is some text",
                location=[(19, 23), (289, 45), (284, 113), (14, 91)],
            ),
            OcrPrediction(
                score=0.7,
                text="in this image",
                location=[(13, 105), (308, 108), (308, 190), (12, 188)],
            ),
        ]
    )
    return frame


def test_save_video(tmp_path: Path):
    frs = FrameSet.from_image("tests/data/images/cereal1.jpeg")

    # Test extension validation
    with pytest.raises(NotImplementedError):
        frs.save_video(str(tmp_path / "video.mp3"))

    filename = str(tmp_path / "video.mp4")
    # Test the combinatorics of fps & video length
    with pytest.raises(ValueError):
        frs.save_video(filename, video_length_sec=2, video_fps=1)

    # Create a 1 frame video with default params
    frs.save_video(filename)
    assert os.path.exists(filename)


def test_predictions_empty():
    frameset = FrameSet.from_image("tests/data/images/cereal1.jpeg")
    assert isinstance(frameset.predictions, list)
    assert isinstance(frameset.predictions, PredictionList)
    assert len(frameset.predictions) == 0


def test_predictions_with_extra_frames_in_frameset():
    frameset_with_od_coffee_prediction = get_frameset_with_od_coffee_prediction()
    img = Image.open(str(fetch_from_uri("tests/data/images/cereal1.jpeg")))

    other_prediction = ObjectDetectionPrediction(
        score=0.8,
        label_name="coffee",
        label_index=1,
        id="bbbbb-bbbb-bbbb-bbbb-bbbbbbbbbbbbb",
        bboxes=(352, 147, 463, 248),
    )
    frame = Frame(image=img, metadata={})
    frame.predictions = [other_prediction]
    frameset_with_od_coffee_prediction.frames.append(frame)

    # Make sure frameset.predictions is a PredictionList that inherits from list
    assert isinstance(frameset_with_od_coffee_prediction.predictions, list)
    assert isinstance(frameset_with_od_coffee_prediction.predictions, PredictionList)

    assert (
        len(frameset_with_od_coffee_prediction.predictions) == 2
    ), "frameset.predictions should concatenate predictions from all frames"
    assert frameset_with_od_coffee_prediction.predictions == [
        frameset_with_od_coffee_prediction.frames[0].predictions[0],
        frameset_with_od_coffee_prediction.frames[1].predictions[0],
    ]


def test_od_predictions_contains_label():
    frameset_with_od_coffee_prediction = get_frameset_with_od_coffee_prediction()
    assert "coffee" in frameset_with_od_coffee_prediction.predictions
    assert "tea" not in frameset_with_od_coffee_prediction.predictions


def test_od_predictions_filter_threshold():
    frameset_with_od_coffee_prediction = get_frameset_with_od_coffee_prediction()
    assert "coffee" in frameset_with_od_coffee_prediction.predictions
    assert "tea" not in frameset_with_od_coffee_prediction.predictions

    # "coffee" has a score of 0.6, so this call should filter it out
    filtered_preds = frameset_with_od_coffee_prediction.predictions.filter_threshold(
        0.7
    )
    assert "coffee" not in filtered_preds
    assert "tea" not in filtered_preds


def test_od_predictions_filter_label():
    frameset_with_od_coffee_prediction = get_frameset_with_od_coffee_prediction()
    assert "coffee" in frameset_with_od_coffee_prediction.predictions
    assert "tea" not in frameset_with_od_coffee_prediction.predictions

    # filter for "coffee" label should keep everything the same
    filtered_preds = frameset_with_od_coffee_prediction.predictions.filter_label(
        "coffee"
    )
    assert "coffee" in filtered_preds
    assert "tea" not in filtered_preds

    # filter for "tea" label should remove "coffee" prediction
    filtered_preds = frameset_with_od_coffee_prediction.predictions.filter_label("tea")
    assert "coffee" not in filtered_preds
    assert "tea" not in filtered_preds


def test_ocr_predictions_crop_predictions():
    frame = get_frame()
    frame.predictions = PredictionList(
        [
            OcrPrediction(
                score=0.6,
                text="there is some text",
                # This should yield bounding box (65, 19, 133, 33); shape (68, 14)
                location=[(65, 19), (133, 19), (133, 33), (65, 33)],
            ),
            OcrPrediction(
                score=0.7,
                text="in this image",
                # The location for OCR might come a bit inclined. The returned bbox should account for that.
                # This should yield bounding box (80, 54, 136, 72); shape (56, 18)
                location=[(81, 54), (136, 58), (135, 72), (80, 69)],
            ),
        ]
    )
    pred_frames = frame.crop_predictions()
    assert len(pred_frames) == 2
    assert pred_frames[0][0] == "there is some text"
    assert pred_frames[0][1].image.size == (68, 14)

    assert pred_frames[1][0] == "in this image"
    assert pred_frames[1][1].image.size == (56, 18)


def test_od_predictions_crop_predictions():
    frame = get_frame()
    frame.predictions = PredictionList(
        [
            ObjectDetectionPrediction(
                score=0.8,
                label_name="coffee",
                label_index=1,
                id="bbbbb-bbbb-bbbb-bbbb-bbbbbbbbbbbbb",
                # Shape: (111, 101)
                bboxes=(352, 147, 463, 248),
            ),
            ObjectDetectionPrediction(
                score=0.8,
                label_name="coffee",
                label_index=1,
                id="bbbbb-bbbb-bbbb-bbbb-bbbbbbbbbbbbb",
                # Shape: (66, 221)
                bboxes=(33, 1, 99, 222),
            ),
        ]
    )

    pred_frames = frame.crop_predictions()
    assert len(pred_frames) == 2
    assert pred_frames[0][0] == "coffee"
    assert pred_frames[0][1].image.size == (111, 101)

    assert pred_frames[1][0] == "coffee"
    assert pred_frames[1][1].image.size == (66, 221)


@pytest.mark.parametrize(
    "frame_getter",
    [
        get_frameset_with_od_coffee_prediction,
        get_frame_with_od_coffee_prediction,
    ],
)
def test_frame_dot_frames_returns_all_available_frames(frame_getter):
    # TODO: This test should be deprecated together with Frame.frames property
    frame = frame_getter()
    assert isinstance(frame.frames, list)
    assert len(frame.frames) == 1
    assert isinstance(frame.frames[0].image.size, tuple)


@pytest.mark.parametrize(
    "frame_getter",
    [
        get_frameset_with_od_coffee_prediction,
        get_frame_with_od_coffee_prediction,
    ],
)
def test_resize(frame_getter):
    frame = frame_getter()
    frame.resize(width=100, height=100)
    assert get_image_from_frame_or_frameset(frame).size == (100, 100)


@pytest.mark.parametrize(
    "frame_getter",
    [
        get_frameset_with_od_coffee_prediction,
        get_frame_with_od_coffee_prediction,
    ],
)
def test_frameset_downsize(frame_getter):
    frame = frame_getter()
    frame.downsize(width=5, height=5)
    assert get_image_from_frame_or_frameset(frame).size == (5, 5)


@pytest.mark.parametrize(
    "frame_getter",
    [
        get_frameset_with_od_coffee_prediction,
        get_frame_with_od_coffee_prediction,
    ],
)
def test_frameset_downsize_bigger_than_original(frame_getter):
    # "Downsizing" the image to a bigger size should not change the image size
    frame = frame_getter()
    image = get_image_from_frame_or_frameset(frame)
    width, height = image.size
    frame.downsize(width=width + 10, height=height + 10)
    assert get_image_from_frame_or_frameset(frame).size == (width, height)


@pytest.mark.parametrize(
    "frame_getter",
    [
        get_frameset_with_od_coffee_prediction,
        get_frame_with_od_coffee_prediction,
    ],
)
def test_crop(frame_getter):
    frame = frame_getter()
    image = get_image_from_frame_or_frameset(frame)
    width, height = image.size
    # Crop 5px from each side
    frame.crop((5, 5, width - 5, height - 5))
    assert get_image_from_frame_or_frameset(frame).size == (width - 10, height - 10)


@pytest.mark.parametrize(
    "frame_getter",
    [
        get_frameset_with_od_coffee_prediction,
        get_frame_with_od_coffee_prediction,
    ],
)
@pytest.mark.parametrize(
    "enhancement",
    [
        ("adjust_sharpness", 1.0),
        ("adjust_brightness", 1.0),
        ("adjust_contrast", 1.0),
        ("adjust_color", 1.0),
    ],
)
def test_enhancements_no_op(enhancement, frame_getter):
    """Checks each enhancement method with it's no-op factor, making sure the frame
<<<<<<< HEAD
    wil be exactly the same after the operation"""
=======
    will be exactly the same after the operation"""
>>>>>>> 884ac2c8
    enhancement_method, enhancement_factor = enhancement
    frame = frame_getter()
    original_frame = frame.copy()
    getattr(frame, enhancement_method)(enhancement_factor)

    original_image = get_image_from_frame_or_frameset(original_frame)
    image = get_image_from_frame_or_frameset(frame)
    assert original_image is not image
    assert_array_equal(original_image, image)


@pytest.mark.parametrize(
    "frame_getter",
    [
        get_frameset_with_od_coffee_prediction,
        get_frame_with_od_coffee_prediction,
    ],
)
@pytest.mark.parametrize(
    "enhancement",
    [
<<<<<<< HEAD
        ("adjust_sharpness", 1.5),
        ("adjust_brightness", 1.5),
        ("adjust_contrast", 1.5),
        ("adjust_color", 1.5),
=======
        ("adjust_sharpness", 1.5, "sharpness-1.5.jpeg"),
        ("adjust_brightness", 1.5, "brightness-1.5.jpeg"),
        ("adjust_contrast", 1.5, "contrast-1.5.jpeg"),
        ("adjust_color", 1.5, "color-1.5.jpeg"),
>>>>>>> 884ac2c8
    ],
)
def test_enhancements(enhancement, frame_getter):
    """Checks each enhancement method with it's factor, making sure the frame
    wil be changed after the operation"""
<<<<<<< HEAD
    enhancement_method, enhancement_factor = enhancement
    frame = frame_getter()
=======
    enhancement_method, enhancement_factor, expected_img_file = enhancement
    img_folder = "tests/data/images/cereal-tiny/"
    frame = frame_getter(image_path=f"{img_folder}/original.jpeg")
>>>>>>> 884ac2c8
    original_frame = frame.copy()
    getattr(frame, enhancement_method)(enhancement_factor)

    original_image = get_image_from_frame_or_frameset(original_frame)
    image = get_image_from_frame_or_frameset(frame)
    assert original_image is not image
<<<<<<< HEAD
    assert_raises(AssertionError, assert_array_equal, original_image, image)
=======

    expected_content = Image.open(f"{img_folder}/{expected_img_file}")
    assert_array_equal(image, expected_content)
>>>>>>> 884ac2c8


@pytest.mark.parametrize(
    "frame_getter",
    [
        get_frameset_with_od_coffee_prediction,
        get_frame_with_od_coffee_prediction,
    ],
)
def test_copy_operation(frame_getter):
    frame = frame_getter()
    width, height = get_image_from_frame_or_frameset(frame).size
    new_frame = frame.copy()
    # Do any operation on the new frame, so we can test if the original frame is preserved
    new_frame.crop((0, 0, 1, 1))

    original_image = get_image_from_frame_or_frameset(frame)
    new_image = get_image_from_frame_or_frameset(new_frame)
    assert frame.predictions == new_frame.predictions
    assert original_image is not new_image
    assert original_image.size == (width, height)


@pytest.mark.parametrize(
    "frame_getter",
    [
        get_frameset,
        get_frame,
    ],
)
def test_predict_uses_raw_pil_image(frame_getter):
    """Test that the predict method uses the raw PIL image, not the array-converted image.

    This is to ensure that the image preserves its particularities when sent to predictor.
    When sending the array-converted image, RGBA images will raise convertion errors, for example.
    """
    frame = frame_getter()
    predictor = mock.Mock()
    predictor.predict.return_value = []
    frame.run_predict(predictor)
    assert predictor.predict.call_count == 1
    assert predictor.predict.call_args[0][0] is get_image_from_frame_or_frameset(frame)


@pytest.mark.parametrize(
    "frame_getter",
    [
        get_frameset_with_ocr_predictions,
        get_frame_with_ocr_predictions,
    ],
)
def test_ocr_predictions_contains_message(frame_getter):
    frame = frame_getter()
    assert "some text" in frame.predictions
    assert "some text in" in frame.predictions
    assert "not-present text" not in frame.predictions


def get_image_from_frame_or_frameset(frame_or_frameset) -> Image:
    if isinstance(frame_or_frameset, FrameSet):
        return frame_or_frameset.frames[0].image
    else:
        return frame_or_frameset.image<|MERGE_RESOLUTION|>--- conflicted
+++ resolved
@@ -2,11 +2,7 @@
 from pathlib import Path
 from unittest import mock
 
-<<<<<<< HEAD
-from numpy.testing import assert_array_equal, assert_raises
-=======
 from numpy.testing import assert_array_equal
->>>>>>> 884ac2c8
 from PIL import Image
 import pytest
 
@@ -337,11 +333,7 @@
 )
 def test_enhancements_no_op(enhancement, frame_getter):
     """Checks each enhancement method with it's no-op factor, making sure the frame
-<<<<<<< HEAD
-    wil be exactly the same after the operation"""
-=======
     will be exactly the same after the operation"""
->>>>>>> 884ac2c8
     enhancement_method, enhancement_factor = enhancement
     frame = frame_getter()
     original_frame = frame.copy()
@@ -363,43 +355,27 @@
 @pytest.mark.parametrize(
     "enhancement",
     [
-<<<<<<< HEAD
-        ("adjust_sharpness", 1.5),
-        ("adjust_brightness", 1.5),
-        ("adjust_contrast", 1.5),
-        ("adjust_color", 1.5),
-=======
         ("adjust_sharpness", 1.5, "sharpness-1.5.jpeg"),
         ("adjust_brightness", 1.5, "brightness-1.5.jpeg"),
         ("adjust_contrast", 1.5, "contrast-1.5.jpeg"),
         ("adjust_color", 1.5, "color-1.5.jpeg"),
->>>>>>> 884ac2c8
     ],
 )
 def test_enhancements(enhancement, frame_getter):
     """Checks each enhancement method with it's factor, making sure the frame
     wil be changed after the operation"""
-<<<<<<< HEAD
-    enhancement_method, enhancement_factor = enhancement
-    frame = frame_getter()
-=======
     enhancement_method, enhancement_factor, expected_img_file = enhancement
     img_folder = "tests/data/images/cereal-tiny/"
     frame = frame_getter(image_path=f"{img_folder}/original.jpeg")
->>>>>>> 884ac2c8
     original_frame = frame.copy()
     getattr(frame, enhancement_method)(enhancement_factor)
 
     original_image = get_image_from_frame_or_frameset(original_frame)
     image = get_image_from_frame_or_frameset(frame)
     assert original_image is not image
-<<<<<<< HEAD
-    assert_raises(AssertionError, assert_array_equal, original_image, image)
-=======
 
     expected_content = Image.open(f"{img_folder}/{expected_img_file}")
     assert_array_equal(image, expected_content)
->>>>>>> 884ac2c8
 
 
 @pytest.mark.parametrize(
