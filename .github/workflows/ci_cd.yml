name: CI
on:
  push:
    branches: [ main ]
  pull_request:
    branches: [ main ]

jobs:
  Test:
    strategy:
      matrix:
        python-version: [3.8, 3.10.11]
        os: [ ubuntu-22.04, windows-2022, macos-12 ]
    runs-on: ${{ matrix.os }}
    steps:
    - uses: actions/checkout@v3
    - uses: actions/setup-python@v4
      with:
        python-version: ${{ matrix.python-version }}
    - name: Install Python Poetry
      uses: abatilo/actions-poetry@v2.1.0
      with:
        poetry-version: 1.4.2
    - name: Configure poetry
      shell: bash
      run: poetry config virtualenvs.in-project true
    - name: Print Python environment information
      run: |
        poetry env info
        poetry --version
        poetry run pip -V
    - name: Install dependencies
      run: |
        # Install main dependencies first so we can see their size
        poetry install --all-extras
    - name: Linting
      run: |
        # stop the build if there are Python syntax errors or undefined names
<<<<<<< HEAD
        poetry run ruff . --exclude .venv --count --show-source --statistics
=======
        poetry run ruff .
>>>>>>> 8f2fc571
    - name: Check Format
      run: |
        poetry run ruff format --check --diff .
    - name: Type Checking
      run: |
        poetry run mypy landingai
    - name: Test with pytest
      run: |
        poetry run pytest -v tests

  Release:
    needs: Test
    # https://github.community/t/how-do-i-specify-job-dependency-running-in-another-workflow/16482
    if: github.event_name == 'push' && github.ref == 'refs/heads/main' && !contains(github.event.head_commit.message, 'chore(release):') && !contains(github.event.head_commit.message, '[skip release]')
    runs-on: ubuntu-latest
    steps:
      - uses: actions/setup-python@v4
        with:
          python-version: 3.10.11
      - name: Install Python Poetry
        uses: abatilo/actions-poetry@v2.1.0
        with:
          poetry-version: 1.4.2
      - name: Configure poetry
        shell: bash
        run: poetry config virtualenvs.in-project true
      - name: Checkout code
        uses: actions/checkout@v3
        with:
          token: ${{ secrets.GH_TOKEN }}
      - name: setup git config
        run: |
          git config user.name "GitHub Actions Bot"
          git config user.email "yazhou.cao@landing.ai"
      - name: Bump up version
        run: |
          poetry version patch
          git add pyproject.toml
          new_version=`poetry version`
          git commit -m "[skip ci] chore(release): ${new_version}"
          git push -f
      - name: Publish to PyPI
        run: |
          poetry config pypi-token.pypi ${{ secrets.PYPI_TOKEN }}
          poetry publish --build -vvv<|MERGE_RESOLUTION|>--- conflicted
+++ resolved
@@ -36,11 +36,7 @@
     - name: Linting
       run: |
         # stop the build if there are Python syntax errors or undefined names
-<<<<<<< HEAD
-        poetry run ruff . --exclude .venv --count --show-source --statistics
-=======
         poetry run ruff .
->>>>>>> 8f2fc571
     - name: Check Format
       run: |
         poetry run ruff format --check --diff .
